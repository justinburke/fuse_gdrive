// drive_sync syncs Google Drive metadata to a local LevelDB database and provides methods to query it.

package drive_db

import (
	"bytes"
	"encoding/json"
	"fmt"
	"log"
	"sync"
	"time"

	gdrive "code.google.com/p/google-api-go-client/drive/v2"
	"github.com/asjoyner/fuse_gdrive/lru"
	"github.com/syndtr/goleveldb/leveldb"
	"github.com/syndtr/goleveldb/leveldb/errors"
	"github.com/syndtr/goleveldb/leveldb/filter"
	"github.com/syndtr/goleveldb/leveldb/opt"
	"github.com/syndtr/goleveldb/leveldb/util"
)

const downloadUrlLifetime = time.Duration(time.Hour * 12)

// encode returns the item encoded into []byte.
func encode(item interface{}) ([]byte, error) {
	var buf bytes.Buffer
	enc := json.NewEncoder(&buf)
	err := enc.Encode(item)
	return buf.Bytes(), err
}

// decode decodes the data buffer into the item.
func decode(data []byte, item interface{}) error {
	dec := json.NewDecoder(bytes.NewBuffer(data))
	return dec.Decode(item)
}

type File struct {
	*gdrive.File
	Inode                 uint64
	Children              []uint64 // inodes of children
	cachedDownloadUrl     string
	cachedDownloadUrlTime time.Time
}

type CheckPoint struct {
	LastChangeID int64
	LastInode    uint64
}

type DriveDB struct {
	sync.Mutex
	service  *gdrive.Service
	db       *leveldb.DB
	syncmu   sync.Mutex
	synced   *sync.Cond
	iters    sync.WaitGroup
	cpt      CheckPoint
	changes  chan *gdrive.ChangeList
	lruCache *lru.Cache // inode to *File
}

// NewDriveDB creates a new DriveDB and starts syncing.
func NewDriveDB(svc *gdrive.Service, filepath string) (*DriveDB, error) {
	o := &opt.Options{
		Filter: filter.NewBloomFilter(10),
		Strict: opt.StrictAll,
	}
	db, err := leveldb.OpenFile(filepath, o)
	if err != nil {
		if _, ok := err.(*errors.ErrCorrupted); ok {
			log.Printf("recovering leveldb: %v", err)
			db, err = leveldb.RecoverFile(filepath, o)
			if err != nil {
				log.Printf("failed to recover leveldb: %v", err)
				return nil, err
			}
		} else {
			log.Printf("failed to open leveldb: %v", err)
			return nil, err
		}
	}

	d := &DriveDB{
		service:  svc,
		db:       db,
		lruCache: lru.New(int(1000)), // make the value tunable
		changes:  make(chan *gdrive.ChangeList, 200),
	}

	// Get saved checkpoint.
	err = d.get(internalKey("checkpoint"), &d.cpt)
	if err != nil {
		log.Printf("error reading checkpoint: %v", err)
		d.cpt.LastInode = 1000 // start high, to allow "special" inodes
	}
	err = d.writeCheckpoint(nil)
	if err != nil {
		return nil, fmt.Errorf("could not write checkpoint: %v", err)
	}
	log.Printf("Checkpoint: %v", d.cpt)

	d.synced = sync.NewCond(&d.syncmu)

	go d.sync()
	go d.readChanges()
	return d, nil
}

// LevelDB key helpers. Key prefixes are 3 chars and ":".
func internalKey(key string) []byte {
	return []byte("int:" + key)
}

func fileIdToInodeKey(key string) []byte {
	return []byte("f2i:" + key)
}

func inodeToFileIdKey(key uint64) []byte {
	return []byte("i2f:" + fmt.Sprintf("%d", key))
}

func fileKey(key string) []byte {
	return []byte("fid:" + key)
}

func childKey(key string) []byte {
	return []byte("kid:" + key)
}

func rootKey(key string) []byte {
	return []byte("rtf:" + key)
}

func deKey(key string) string {
	return key[4:]
}

// get retrives a single key from the database.
func (d *DriveDB) get(key []byte, item interface{}) error {
	data, err := d.db.Get(key, nil)
	if err != nil {
		return err
	}
	return decode(data, item)
}

// writeCheckpoint writes the checkpoint to the db, optionally using a batch.
func (d *DriveDB) writeCheckpoint(batch *leveldb.Batch) error {
	// TODO: figure out how to recover from the errors.
	d.Lock()
	cpt := d.cpt
	d.Unlock()
	bytes, err := encode(cpt)
	if err != nil {
		log.Printf("error encoding checkpoint: %v", err)
		return err
	}
	if batch != nil {
		batch.Put(internalKey("checkpoint"), bytes)
		return nil
	}
	return d.db.Put(internalKey("checkpoint"), bytes, nil)
}

func (d *DriveDB) lastChangeId() int64 {
	d.Lock()
	defer d.Unlock()
	return d.cpt.LastChangeID
}

func (d *DriveDB) setLastChangeId(id int64) {
	d.Lock()
	defer d.Unlock()
	d.cpt.LastChangeID = id
}

// nextInode allocates a new inode number and updates the checkpoint.
func (d *DriveDB) nextInode(batch *leveldb.Batch) (uint64, error) {
	var inode uint64
	d.Lock()
	d.cpt.LastInode++
	inode = d.cpt.LastInode
	d.Unlock()
	return inode, d.writeCheckpoint(batch)
}

// InodeForFileId returns a File's inode number, given its ID.
// Allocates a new inode number if needed.
func (d *DriveDB) InodeForFileId(fileId string) (uint64, error) {
	return d.inodeForFileId(nil, fileId)
}

func (d *DriveDB) inodeForFileId(batch *leveldb.Batch, fileId string) (uint64, error) {
	// TODO: singleflight
	var inode uint64
	err := d.get(fileIdToInodeKey(fileId), &inode)
	if err == nil {
		// return what we have.
		return inode, nil
	}

	// allocate an inode number
	inode, err = d.nextInode(batch)
	if err != nil {
		return 0, err
	}

	encodedInode, err := encode(inode)
	if err != nil {
		return 0, err
	}

	encodedFileId, err := encode(fileId)
	if err != nil {
		return 0, err
	}

	if batch == nil {
		batch = new(leveldb.Batch)
	}
	// Create forward and reverse mappings.
	batch.Put(fileIdToInodeKey(fileId), encodedInode)
	batch.Put(inodeToFileIdKey(inode), encodedFileId)
	err = d.db.Write(batch, nil)
	if err != nil {
		return 0, err
	}
	return inode, nil
}

// AllFileIds returns the IDs of all Google Drive file objects currently stored.
func (d *DriveDB) AllFileIds() ([]string, error) {
	var ids []string
	// We can't Close() until all iterators are released.
	// TODO: this can still be racy with Close(), fix that.
	d.iters.Add(1)
	iter := d.db.NewIterator(util.BytesPrefix(fileKey("")), nil)
	for iter.Next() {
		ids = append(ids, deKey(string(iter.Key())))
	}
	iter.Release()
	d.iters.Done()
	return ids, iter.Error()
}

// RootFileIds returns the IDs of all Google Drive file objects at the root.
func (d *DriveDB) RootFileIds() ([]string, error) {
	var ids []string
	d.iters.Add(1)
	iter := d.db.NewIterator(util.BytesPrefix(rootKey("")), nil)
	for iter.Next() {
		ids = append(ids, deKey(string(iter.Key())))
	}
	iter.Release()
	d.iters.Done()
	return ids, iter.Error()
}

// RootInodes returns the inodes of all Google Drive file objects that are
// children of the root.
func (d *DriveDB) RootInodes() ([]uint64, error) {
	f, ok := d.lruCache.Get("rootInodes")
	if ok {
		return f.([]uint64), nil
	}

	var ids []uint64
	fids, err := d.RootFileIds()
	if err != nil {
		return ids, err
	}
	for _, fid := range fids {
		inode, err := d.InodeForFileId(fid)
		if err == nil {
			ids = append(ids, inode)
		}
	}

	d.lruCache.Add("rootInodes", ids)
	return ids, nil
}

// ChildFileIds returns the IDs of all Files that have parent refs to the given file.
func (d *DriveDB) ChildFileIds(fileId string) ([]string, error) {
	var ids []string
	d.iters.Add(1)
	batch := new(leveldb.Batch)
	iter := d.db.NewIterator(util.BytesPrefix(childKey(fileId)), nil)
	for iter.Next() {
		pidcid := deKey(string(iter.Key()))
		cid := pidcid[len(fileId)+1:]
		found, err := d.db.Has(fileKey(cid), nil)
		if err == nil && found {
			ids = append(ids, cid)
		} else {
			batch.Delete(iter.Key())
		}
	}
	iter.Release()
	d.iters.Done()
	if batch.Len() > 0 {
		err := d.db.Write(batch, nil)
		if err != nil {
			log.Printf("error writing to db: %v", err)
		}
	}
	return ids, iter.Error()
}

// FileById returns a File, given its ID.
func (d *DriveDB) FileById(fileId string) (*gdrive.File, error) {
	var res gdrive.File
	err := d.get(fileKey(fileId), &res)
	if err != nil {
		return nil, err
	}
	return &res, nil
}

// FileIdForInode returns the FileId associated with a given inode.
func (d *DriveDB) FileIdForInode(inode uint64) (string, error) {
	var fileId string
	err := d.get(inodeToFileIdKey(inode), &fileId)
	if err != nil {
		log.Printf("FileIdForInode: %v: %v", inode, err)
		return "", err
	}
	return fileId, nil
}

// FileByInode
func (d *DriveDB) FileByInode(inode uint64) (*File, error) {
	f, ok := d.lruCache.Get(inode)
	if ok {
		fmt.Println("Returning cached inode %v", inode)
		return f.(*File), nil
	}

	fileId, err := d.FileIdForInode(inode)
	if err != nil {
		return nil, err
	}

	gdriveFile, err := d.FileById(fileId)
	if err != nil {
		return nil, fmt.Errorf("unknown fileId %v: %v", fileId, err)
	}

	file := File{gdriveFile, 0, nil, "", time.Time{}}
	file.Inode, err = d.InodeForFileId(fileId)
	if err != nil {
		return nil, fmt.Errorf("no inode for %v: %v", fileId, err)
	}

	childFileIds, err := d.ChildFileIds(fileId)
	if err != nil {
		return nil, fmt.Errorf("error getting children of fileId %v: %v", fileId, err)
	}
	file.Children = make([]uint64, len(childFileIds))
	for i, fileId := range childFileIds {
		inode, err := d.InodeForFileId(fileId)
		if err != nil {
			return nil, fmt.Errorf("error getting inode of child %v: %v", fileId, err)
		}
		file.Children[i] = inode
	}

	d.lruCache.Add(inode, &file)
	fmt.Println("Returning fresh inode %v", inode)
	return &file, nil
}

// Refresh the file object of the given fileId
func (d *DriveDB) Refresh(fileId string) (*File, error) {
	f, err := d.service.Files.Get(fileId).Do()
	if err != nil {
		return &File{}, err
	}
	return d.UpdateFile(nil, f)
}

// The DownloadUrl has a finite lifetime, this ensures we have a fresh cached copy
// hint: "403 Forbidden" is returned when it has expired
func (d *DriveDB) FreshDownloadUrl(f *File) string {
	if f.DownloadUrl == "" {
		return ""
	}
	if time.Since(f.cachedDownloadUrlTime) < downloadUrlLifetime {
		return f.cachedDownloadUrl
	}
	log.Printf("Refreshing DownloadUrl for %v", f.Title)
	fresh, err := d.service.Files.Get(f.Id).Do()
	if err != nil {
		log.Printf("Failed to refresh DownloadUrl: %v", err)
		return f.DownloadUrl
	}
	f.cachedDownloadUrl = fresh.DownloadUrl
	f.cachedDownloadUrlTime = time.Now()
	log.Printf("Cached DownloadUrl for %v for %v", f.Title, downloadUrlLifetime)
	return fresh.DownloadUrl
}

func (d *DriveDB) RemoveFile(f *gdrive.File) error {
	if f == nil {
		return nil
	}
	return d.removeFileById(nil, f.Id)
}

func (d *DriveDB) removeFileById(batch *leveldb.Batch, fileId string) error {
	if batch == nil {
		batch = new(leveldb.Batch)
	}
	// delete the file itself.
	batch.Delete(fileKey(fileId))
	// delete the inode mapping.
	batch.Delete(fileIdToInodeKey(fileId))
	// delete any "root object" ref
	batch.Delete(rootKey(fileId))
	// also delete all of its child refs
	d.iters.Add(1)
	iter := d.db.NewIterator(util.BytesPrefix(childKey(fileId)), nil)
	for iter.Next() {
		batch.Delete(iter.Key())
	}
	iter.Release()
	d.iters.Done()
	// and delete any parents' refs to it.
	f, err := d.FileById(fileId)
	if err == nil && f != nil {
		for _, pr := range f.Parents {
			batch.Delete(childKey(pr.Id + ":" + fileId))
		}
	}
	err = d.db.Write(batch, nil)
	if err != nil {
		return err
	}
	i, err := d.InodeForFileId(fileId)
	if err == nil {
		// remove from the cache
		d.lruCache.Remove(i)
	}
	return nil
}

// UpdateFile commits a gdrive.File to levelDB, updating all mappings and allocating inodes if needed.
func (d *DriveDB) UpdateFile(batch *leveldb.Batch, f *gdrive.File) (*File, error) {
	if f == nil {
		return &File{}, fmt.Errorf("cannot update nil File")
	}
	fileId := f.Id
	bytes, err := encode(f)
	if err != nil {
		return &File{}, fmt.Errorf("error encoding file %v: %v", fileId, err)
	}

	b := batch
	if b == nil {
		b = new(leveldb.Batch)
	}

	// Wipe the lru cache. We'll re-read elsewhere if needed.
	inode, err := d.inodeForFileId(b, fileId)
	if err != nil {
		return &File{}, fmt.Errorf("error allocating inode for fileid %v: %v", fileId, err)
	}
	if err == nil && inode > 0 {
		d.lruCache.Remove(inode)
	}

	// write the file itself.
	b.Put(fileKey(fileId), bytes)

	// Maintain child references
	for _, pr := range f.Parents {
		if pr.IsRoot {
			b.Put(rootKey(fileId), []byte{}) // we care only about the key
		} else {
			b.Put(childKey(pr.Id+":"+fileId), []byte{}) // we care only about the key
		}
	}

	// Write now if no batch was supplied.
	if batch == nil {
		err := d.db.Write(batch, nil)
		if err != nil {
			return &File{}, err
		}
	}

	file := File{f, inode, nil, "", time.Time{}}
	return &file, nil
}

func (d *DriveDB) FlushCachedInode(inode uint64) {
	d.lruCache.Remove(inode)
}

// readChanges is a background goroutine to poll Drive for changes.
func (d *DriveDB) readChanges() {
	l := d.service.Changes.List().IncludeDeleted(true).IncludeSubscribed(true).MaxResults(1000)
	lastChangeId := d.lastChangeId()

	if lastChangeId > 0 {
		l.StartChangeId(lastChangeId + 1)
	}

	for {
		c, err := l.Do()
		if err != nil {
			log.Printf("sync error: %v", err)
			d.pollSleep()
			continue
		}

		// Notify that we're already synced
		if d.lastChangeId() >= c.LargestChangeId {
			d.synced.Broadcast()
		}

		// If we read zero items, there's no work to do. And we're probably synced.
		if len(c.Items) == 0 {
			d.synced.Broadcast()
			d.pollSleep()
			continue
		}

		d.changes <- c

<<<<<<< HEAD
		for _, i := range c.Items {
			// Wipe the lru cache. We'll re-read elsewhere if needed.
			inode, err := d.inodeForFileId(batch, i.FileId)
			if err != nil && inode > 0 {
				d.lruCache.Remove(inode)
			}
			// Update leveldb.
			if i.Deleted || i.File.Labels.Trashed || i.File.Labels.Hidden {
				d.removeFileById(batch, i.FileId)
			} else {
				d.UpdateFile(batch, i.File)
				// TODO: Handle error from UpdateFile
			}
			// Update the checkpoint.
			d.setLastChangeId(i.Id)
		}

		_ = d.writeCheckpoint(batch)
		d.lruCache.Remove("rootInodes")

		err = d.db.Write(batch, nil)
		if err != nil {
			// TODO: figure out how to recover from the error.
			log.Printf("error writing to db: %v", err)
			d.pollSleep()
			continue
		}
=======
		lastChangeId := c.Items[len(c.Items)-1].Id
>>>>>>> 4482c7c1

		// Go to the next page, or next syncid.
		if c.NextPageToken != "" {
			l.PageToken(c.NextPageToken)
		} else {
			l = d.service.Changes.List().
				IncludeDeleted(true).IncludeSubscribed(true).MaxResults(1000).
				StartChangeId(lastChangeId + 1)
		}
	}
}

// sync is a background goroutine to sync drive data.
func (d *DriveDB) sync() {
	var c *gdrive.ChangeList
	batch := new(leveldb.Batch)	
	for {
		select {
		case c = <-d.changes:
			log.Printf("processing %v/%v, %v changes", d.lastChangeId(), c.LargestChangeId, len(c.Items))
			for _, i := range c.Items {
				// Wipe the lru cache. We'll re-read elsewhere if needed.
				inode, err := d.inodeForFileId(batch, i.FileId)
				if err != nil && inode > 0 {
					d.lruCache.Remove(inode)
				}
				// Update leveldb.
				if i.Deleted || i.File.Labels.Trashed || i.File.Labels.Hidden {
					d.removeFileById(batch, i.FileId)
				} else {
					d.updateFile(batch, i.File)
				}
				// Update the checkpoint.
				d.setLastChangeId(i.Id)
				_ = d.writeCheckpoint(batch)
				// Commit
				err = d.db.Write(batch, nil)
				batch.Reset()
				if err != nil {
					// TODO: figure out how to recover from the error.
					log.Printf("error writing to db: %v", err)
				}
			}
			d.lruCache.Remove("rootInodes")
			// Signal we're synced, if we are.
			if d.lastChangeId() >= c.LargestChangeId {
				d.synced.Broadcast()
			}
		}
	}
}

func (d *DriveDB) pollSleep() {
	// TODO: make this an option or parameter.
	time.Sleep(15 * time.Second)
}

func (d *DriveDB) WaitUntilSynced() {
	d.synced.L.Lock()
	d.synced.Wait()
	d.synced.L.Unlock()
}

func (d *DriveDB) Close() {
	d.iters.Wait()
	d.db.Close()
	d.db = nil
}<|MERGE_RESOLUTION|>--- conflicted
+++ resolved
@@ -529,37 +529,7 @@
 
 		d.changes <- c
 
-<<<<<<< HEAD
-		for _, i := range c.Items {
-			// Wipe the lru cache. We'll re-read elsewhere if needed.
-			inode, err := d.inodeForFileId(batch, i.FileId)
-			if err != nil && inode > 0 {
-				d.lruCache.Remove(inode)
-			}
-			// Update leveldb.
-			if i.Deleted || i.File.Labels.Trashed || i.File.Labels.Hidden {
-				d.removeFileById(batch, i.FileId)
-			} else {
-				d.UpdateFile(batch, i.File)
-				// TODO: Handle error from UpdateFile
-			}
-			// Update the checkpoint.
-			d.setLastChangeId(i.Id)
-		}
-
-		_ = d.writeCheckpoint(batch)
-		d.lruCache.Remove("rootInodes")
-
-		err = d.db.Write(batch, nil)
-		if err != nil {
-			// TODO: figure out how to recover from the error.
-			log.Printf("error writing to db: %v", err)
-			d.pollSleep()
-			continue
-		}
-=======
 		lastChangeId := c.Items[len(c.Items)-1].Id
->>>>>>> 4482c7c1
 
 		// Go to the next page, or next syncid.
 		if c.NextPageToken != "" {
@@ -575,7 +545,7 @@
 // sync is a background goroutine to sync drive data.
 func (d *DriveDB) sync() {
 	var c *gdrive.ChangeList
-	batch := new(leveldb.Batch)	
+	batch := new(leveldb.Batch)
 	for {
 		select {
 		case c = <-d.changes:
@@ -590,7 +560,7 @@
 				if i.Deleted || i.File.Labels.Trashed || i.File.Labels.Hidden {
 					d.removeFileById(batch, i.FileId)
 				} else {
-					d.updateFile(batch, i.File)
+					d.UpdateFile(batch, i.File)
 				}
 				// Update the checkpoint.
 				d.setLastChangeId(i.Id)
